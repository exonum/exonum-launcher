--- conflicted
+++ resolved
@@ -16,18 +16,10 @@
 proto_path = os.environ.get("EXONUM_LAUNCHER_PROTO_PATH", "")
 sys.path.append(proto_path)
 
-<<<<<<< HEAD
-from exonum_proto import supervisor_pb2 as supervisor
-from exonum_proto import helpers_pb2 as helpers
-from exonum_proto import protocol_pb2 as protocol
-from exonum_proto import runtime_pb2 as runtime
-=======
 from exonum_proto import runtime_pb2 as runtime
 from exonum_proto import protocol_pb2 as protocol
 from exonum_proto import helpers_pb2 as helpers
 from exonum_proto import supervisor_pb2 as supervisor
-
->>>>>>> 89f12b07
 
 
 def get_all_service_messages(service_name: str, module_name: str) -> Dict[str, type]:
